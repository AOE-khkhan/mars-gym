import streamlit as st
import pandas as pd
import numpy as np
import plotly.figure_factory as ff
import plotly.express as px
import plotly.graph_objects as go
import os

TEMPLATE = 'plotly_white' #simple_white

def plot_bar(df, title=""):
  data = []
  for i, row in df.iterrows():
    data.append(go.Bar(name=row.name, x=row.keys(), y=row.values))
  
  fig = go.Figure(data=data)
  # Change the bar mode
  fig.update_layout( template=TEMPLATE, legend_orientation="h", legend=dict(x=-.0, y=1.5), title=title)
  st.plotly_chart(fig)

def plot_line(df, title="", yrange=[0, 1], cum=False):
  data = []
  ymax = yrange[1] if yrange else 1
  
  for i, row in df.iterrows():
    values = np.cumsum(row.values) if cum else row.values
    ymax   = np.max([np.max(values), ymax])
    data.append(go.Scatter(name=row.name, x=row.keys(), y=values))
  
  fig = go.Figure(data=data)
  # Change the bar mode
  fig.update_layout(template=TEMPLATE, legend_orientation="h", legend=dict(x=-.0, y=1.5), title=title)
  if yrange is not None:
    fig.update_yaxes(range=[yrange[0], ymax+(ymax*0.1)])

  st.plotly_chart(fig)

def plot_line_iteraction(df, metric, legend=['iteraction'],  window=20,
                        title="", yrange=[0, 1], 
                        cum=False, mean=False, roll=False):
  data  = []
  ymax  = yrange[1] if yrange else 1

  for group, rows in df.groupby("iteraction", sort=False):
    _x   = [i+1 for i in range(len(rows))]
<<<<<<< HEAD

    x    = sorted(rows['idx'].values)
    #print(rows['idx'].values)
=======
    x    = sorted(rows['idx'].values)
>>>>>>> 9e3c6c27

    values = rows[metric].values
    if cum:
      values = np.cumsum(values)

    if mean:
      values = np.cumsum(values)/_x

    if roll:
<<<<<<< HEAD
      values = rows[metric].rolling(window = window).mean()
=======
      values = rows[metric].rolling(window = window, min_periods=1).mean()
>>>>>>> 9e3c6c27

    ymax   = np.max([np.max(values), ymax])

    try:
      name   = " - ".join(list(rows.iloc[0][legend].astype(str)))
    except:
      name   = group

    data.append(go.Scatter(name=name, x=x, y=values))
    
  fig = go.Figure(data=data)
  # Change the bar mode
  fig.update_layout(template=TEMPLATE, legend_orientation="v", title=title)
  if yrange is not None:
    fig.update_yaxes(range=[yrange[0], ymax+(ymax*0.1)])

  st.plotly_chart(fig)

def plot_exploration_arm(df, title=""):
    rounds = len(df)
    arms   = np.unique(df['item'].values)
    arms_rewards = df['item'].values

    count_per_arms = {}
    
    for a in arms:
        count_per_arms[a] = np.zeros(rounds)

    for r in range(rounds):
        count_per_arms[arms_rewards[r]][r] = 1
    
    fig = go.Figure()
    x    = sorted(df['idx'].values)

    for arm, values in count_per_arms.items():    
        fig.add_trace(go.Scatter(
            name="Arm "+str(arm),
            x=x, y=np.cumsum(values),
            hoverinfo='x+y',
            mode='lines',
            line=dict(width=0.5),
            stackgroup='one',
            groupnorm='percent' # define stack group
        ))

    fig.update_layout(template=TEMPLATE, 
                  xaxis_title_text='Time Step', 
                  yaxis_title_text="Cummulative Exploration Arm",
                  title="Cumulative Exploration Arms over time - "+title,
                  yaxis_range=(0, 100))

    st.plotly_chart(fig)

    return fig  

def plot_radar(df, title=""):
  data = []
  for i, row in df.iterrows():
    data.append(go.Scatterpolar(
      r=row.values,
      theta=row.keys(),
      fill='toself',
      name=row.name
    ))
  
  fig = go.Figure(data=data)
  # Change the bar mode
  fig.update_layout( template=TEMPLATE, legend_orientation="h", legend=dict(x=-.0, y=1.5), title=title)

  st.plotly_chart(fig)

def plot_hist(df, title=""):
  data = []

  fig = go.Figure()

  for c in df.columns:
    fig.add_trace(go.Histogram(x=df[c], name=c))

  # Add title
  fig.update_layout(template=TEMPLATE, legend_orientation="h",  barmode='stack', title=title)

  st.plotly_chart(fig)

def plot_box(df, title=""):
  data = []

  fig = go.Figure()

  for c in df.columns:
    fig.add_trace(go.Box(y=df[c], name=c))

  # Add title
  fig.update_layout(template=TEMPLATE, legend_orientation="h",  title=title)

  st.plotly_chart(fig)

def plot_history(df, title=""):
  data = []
  for c in df.columns:
    data.append(go.Scatter(name=c,  y=df[c]))
  
  fig = go.Figure(data=data)
  # Change the bar mode
  fig.update_layout(template=TEMPLATE, legend_orientation="h",  title=title)

  st.plotly_chart(fig)

def plot_metrics(df, title=""):
  data   = []

  for i, row in df.iterrows():
    data.append(go.Bar(name=row.name, x=row.keys(), y=row.values, 
                    marker_color=[_color_by_metric(m) for m in row.keys()]))
  fig = go.Figure(data=data)
  # Change the bar mode
  fig.update_layout(template=TEMPLATE, legend_orientation="h", legend=dict(x=-.0, y=1.5), title=title)

  st.plotly_chart(fig)

def _color_by_metric(metric):
  if "ndcg" in metric:
    return '#DD8452'
  elif "coverage" in metric:
    return '#55A868'
  elif "personalization" in metric:
    return '#C44E51'
  elif "count" in metric:    
    return '#8C8C8C'
  else:    
    return '#CCB974'<|MERGE_RESOLUTION|>--- conflicted
+++ resolved
@@ -43,13 +43,7 @@
 
   for group, rows in df.groupby("iteraction", sort=False):
     _x   = [i+1 for i in range(len(rows))]
-<<<<<<< HEAD
-
     x    = sorted(rows['idx'].values)
-    #print(rows['idx'].values)
-=======
-    x    = sorted(rows['idx'].values)
->>>>>>> 9e3c6c27
 
     values = rows[metric].values
     if cum:
@@ -59,11 +53,7 @@
       values = np.cumsum(values)/_x
 
     if roll:
-<<<<<<< HEAD
-      values = rows[metric].rolling(window = window).mean()
-=======
       values = rows[metric].rolling(window = window, min_periods=1).mean()
->>>>>>> 9e3c6c27
 
     ymax   = np.max([np.max(values), ymax])
 
