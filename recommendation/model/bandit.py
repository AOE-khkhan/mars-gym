import abc
import collections
from typing import List, Union, Tuple, Dict, Type, Optional

import math
import numpy as np
import torch
import torch.nn as nn
from numpy.random.mtrand import RandomState
from torch.utils.data._utils.collate import default_convert
from torch.utils.data.dataset import Dataset
from tqdm import tqdm
from torchbearer import Trial
import torch
import torch.nn as nn
import torch.nn.functional as F
from recommendation.utils import chunks, flatten
from recommendation.torch import NoAutoCollationDataLoader, FasterBatchSampler
from torch.utils.data import DataLoader


class BanditPolicy(object, metaclass=abc.ABCMeta):
    def __init__(self, reward_model: nn.Module) -> None:
        self.reward_model = reward_model
        self._limit = None

    def fit(self, dataset: Dataset, batch_size: int = 500) -> None:
        pass

    @abc.abstractmethod
    def _select_idx(self, arm_ids: List[int], arm_contexts: Tuple[np.ndarray, ...],
                    arm_scores: List[float], pos: int) -> Union[int, Tuple[int, float]]:
        pass

    @abc.abstractmethod
    def _compute_prob(self, arm_scores: List[float]) -> List[float]:
        pass

    def calculate_scores(self, arm_contexts: Tuple[np.ndarray, ...]) -> List[float]:
        if self.reward_model:
            inputs: torch.Tensor = default_convert(arm_contexts)
            scores: torch.Tensor = self.reward_model(*inputs)
            return scores.detach().cpu().numpy().tolist()
        else:
            return None

    def select_idx(self, arm_indices: List[int], arm_contexts: Tuple[np.ndarray, ...] = None,
                   arm_scores: List[float] = None, pos: int = 0) -> Union[int, Tuple[int, float]]:
        assert arm_contexts is not None or arm_scores is not None

        if not arm_scores:
            arm_scores = self.calculate_scores(arm_contexts)
        return self._select_idx(arm_indices, arm_contexts, arm_scores, pos)

    def select(self, arm_indices: List[int], arm_contexts: Tuple[np.ndarray, ...] = None,
               arm_scores: List[float] = None) -> int:
        return arm_indices[self.select_idx(arm_indices, arm_contexts, arm_scores)]

    def rank(self, arm_indices: List[int], arm_contexts: Tuple[np.ndarray, ...] = None,
             arm_scores: List[float] = None, with_probs: bool = False,
             limit: int = None) -> Union[List[int], Tuple[List[int], List[float]]]:
        assert arm_contexts is not None or arm_scores is not None
        
        if not arm_scores:
            arm_scores = self.calculate_scores(arm_contexts)
        
        assert len(arm_indices) == len(arm_scores)
        self._limit = limit
        ranked_arms = []
        arm_indices = list(arm_indices)
        arm_scores  = list(arm_scores)

        if with_probs:
            prob_ranked_arms = []
            arm_probs = list(self._compute_prob(arm_scores))

        n = len(arm_indices) if limit is None else min(len(arm_indices), limit)
        for i in range(n):
            idx = self.select_idx(arm_indices, arm_contexts=arm_contexts, arm_scores=arm_scores, pos=i)
            ranked_arms.append(arm_indices[idx])

            if with_probs:
                prob_ranked_arms.append(arm_probs[idx])
                arm_probs.pop(idx)

            arm_indices.pop(idx)
            arm_scores.pop(idx)

        if with_probs:
            return ranked_arms, prob_ranked_arms
        else:
            return ranked_arms

class RandomPolicy(BanditPolicy):
    def __init__(self, reward_model: nn.Module, seed: int = 42) -> None:
        super().__init__(None)
        self._rng = RandomState(seed)

    def calculate_scores(self, arm_contexts: Tuple[np.ndarray, ...]) -> List[float]:
        return self._compute_prob(arm_contexts[0])

    def _compute_prob(self, arm_scores) -> List[float]:
        n_arms = len(arm_scores)
        arms_probs = np.ones(n_arms) / n_arms
        return arms_probs.tolist()

    def _select_idx(self, arm_indices: List[int], arm_contexts: Tuple[np.ndarray, ...] = None,
                   arm_scores: List[float] = None, pos: int = 0) -> Union[int, Tuple[int, float]]:

        n_arms = len(arm_indices)

        arm_probas = np.ones(n_arms) / n_arms
        
        action = self._rng.choice(n_arms, p=arm_probas)

        return action

class FixedPolicy(BanditPolicy):
    def __init__(self, reward_model: nn.Module, arg: int = 1, seed: int = 42) -> None:
        super().__init__(None)
        self._arg = arg
        self._arm_index = 1

    def calculate_scores(self, arm_contexts: Tuple[np.ndarray, ...]) -> List[float]:
        X, arms    = self._flatten_input_and_extract_arms(arm_contexts)
        arm_scores = [int(x[self._arg] == arm) for x, arm in zip(X, arms)]

        return arm_scores

    def _compute_prob(self, arm_scores) -> List[float]:
        n_arms      = len(arm_scores)
        arms_probs  = np.zeros(n_arms)
        argmax      = int(np.argmax(arm_scores))
        arms_probs[argmax] = 1.0
        return arms_probs.tolist()

    def _flatten_input_and_extract_arms(self, input_: Tuple[np.ndarray, ...]) -> Tuple[np.ndarray, np.ndarray]:
        flattened_input = np.concatenate([el.reshape(-1, 1) if len(el.shape) == 1 else el for el in input_], axis=1)
        return np.delete(flattened_input, self._arm_index, axis=1), flattened_input[:, self._arm_index]

    def _select_idx(self, arm_indices: List[int], arm_contexts: Tuple[np.ndarray, ...],
                    arm_scores: List[float], pos: int) -> Union[int, Tuple[int, float]]:

        action     = int(np.argmax(arm_scores))

        return action

class ModelPolicy(BanditPolicy):
    def __init__(self, reward_model: nn.Module, seed: int = 42) -> None:
        super().__init__(reward_model)
        self._rng = RandomState(seed)

    def _compute_prob(self, arm_scores) -> List[float]:
        n_arms      = len(arm_scores)
        arms_probs  = np.zeros(n_arms)
        argmax      = int(np.argmax(arm_scores))
        arms_probs[argmax] = 1.0
        return arms_probs.tolist()

    def _select_idx(self, arm_indices: List[int], arm_contexts: Tuple[np.ndarray, ...],
                    arm_scores: List[float], pos: int) -> Union[int, Tuple[int, float]]:

        action = int(np.argmax(arm_scores))

        return action

class ExploreThenExploit(BanditPolicy):
    #TODO: Tune breakpoint parameter
    def __init__(self, reward_model: nn.Module, 
                 explore_rounds: int = 500, 
                 decay_rate: float = 0.0026456, 
                 seed: int = 42) -> None:
        super().__init__(reward_model)
        self._init_explore_rounds = explore_rounds
        self._explore_rounds = explore_rounds
        self._exploit_rounds = explore_rounds
        self._decay_rate     = decay_rate
        
        self._rng = RandomState(seed)
        self._t   = 0
        self._te  = 0        
        self.exploring = True

    def _update_state(self):
        self._t  += 1
        self._te += 1

        if self._explore_rounds > 1:
            if self.exploring and self._te > self._explore_rounds:
                    self._te = 0
                    self._explore_rounds = self.decay(self._init_explore_rounds, self._decay_rate, self._t)
                    self.exploring = False
            elif not self.exploring and self._te > self._exploit_rounds:
                    self._te = 0
                    #self._exploit_rounds += (self._init_explore_rounds-self._explore_rounds)
                    self.exploring = True
        else: 
            self.exploring = False

    def decay(self, init, decay_rate, t):
        return init*(1-decay_rate)**t

    def _compute_prob(self, arm_scores) -> List[float]:
        n_arms = len(arm_scores)
        arm_probs = np.zeros(len(arm_scores))
        max_score = max(arm_scores)
        argmax = int(np.argmax(arm_scores))
        
        if self.exploring:
            arm_probs = np.ones(n_arms) / n_arms
        else: 
            arm_probs[argmax] = 1.0

        return arm_probs.tolist()

    def _select_idx(self, arm_indices: List[int], arm_contexts: Tuple[np.ndarray, ...],
                    arm_scores: List[float], pos: int) -> Union[int, Tuple[int, float]]:

        n_arms = len(arm_indices)
        arm_probas = np.ones(n_arms) / n_arms
        max_score = max(arm_scores)

        if pos == 0:
            self._update_state()

        if self.exploring:
            action = self._rng.choice(len(arm_indices), p=arm_probas)
        else:
            action = int(np.argmax(arm_scores))

        return action

class EpsilonGreedy(BanditPolicy):
    def __init__(self, reward_model: nn.Module, epsilon: float = 0.1, epsilon_decay: float = 1.0, seed: int = 42) -> None:
        super().__init__(reward_model)
        self._epsilon = epsilon
        self._rng = RandomState(seed)
        self._epsilon_decay = epsilon_decay

    def _compute_prob(self, arm_scores) -> List[float]:
        n_arms     = len(arm_scores)
        arms_probs = self._epsilon * np.ones(n_arms) / n_arms

        argmax     = int(np.argmax(arm_scores))

        arms_probs[argmax] += (1 - self._epsilon)

        return arms_probs.tolist()


    def _select_idx(self, arm_indices: List[int], arm_contexts: Tuple[np.ndarray, ...],
                    arm_scores: List[float], pos: int) -> Union[int, Tuple[int, float]]:

        n_arms = len(arm_indices)
        arm_probas = np.ones(n_arms) / n_arms

        if self._rng.choice([True, False], p=[self._epsilon, 1.0 - self._epsilon]):
            action = self._rng.choice(len(arm_indices), p=arm_probas)
        else:
            action = int(np.argmax(arm_scores))

        #We must adapt the epsilon rate only in the beginning of each evaluation:
        if pos == 0:
            self._epsilon *= self._epsilon_decay

        return action

class AdaptiveGreedy(BanditPolicy):
    #TODO: Tune these parameters: exploration_threshold, decay_rate
    def __init__(self, reward_model: nn.Module, exploration_threshold: float = 0.8, decay_rate: float = 0.0010391,
         seed: int = 42) -> None:
        super().__init__(reward_model)
        self._init_exploration_threshold = exploration_threshold
        self._exploration_threshold = exploration_threshold
        self._decay_rate = decay_rate
        self._rng = RandomState(seed)
        self._t = 0

    def _compute_prob(self, arm_scores) -> List[float]:
        n_arms = len(arm_scores)
        arm_probs = np.zeros(len(arm_scores))
        max_score = max(arm_scores)
        argmax = int(np.argmax(arm_scores))

        if max_score > self._exploration_threshold:
            arm_probs[argmax] = 1.0
        else:
            arm_probs = np.ones(n_arms) / n_arms

        return arm_probs.tolist()

    def _select_idx(self, arm_indices: List[int], arm_contexts: Tuple[np.ndarray, ...],
                    arm_scores: List[float], pos: int) -> Union[int, Tuple[int, float]]:

        n_arms     = len(arm_indices)
        arm_probas = np.ones(n_arms) / n_arms
        max_score  = max(arm_scores)

        if max_score > self._exploration_threshold:
            action = int(np.argmax(arm_scores))
        else:
            action = self._rng.choice(len(arm_indices), p=arm_probas)

        if pos == 0:
            self._t += 1
            self._exploration_threshold = self.decay(self._init_exploration_threshold, self._decay_rate, self._t)

        return action
    
    def decay(self, init, decay_rate, t):
        return init*(1-decay_rate)**t

class PercentileAdaptiveGreedy(BanditPolicy):
    #TODO: Tune these parameters: window_size, exploration_threshold, percentile, percentile_decay
    def __init__(self, reward_model: nn.Module, window_size: int = 500, exploration_threshold: float = 0.5, percentile = 35, percentile_decay: float = 1.0,
         seed: int = 42) -> None:
        super().__init__(reward_model)
        self._window_size = window_size
        self._initial_exploration_threshold = exploration_threshold
        self._percentile_decay = percentile_decay
        self._best_arm_history = {} # We save a deque for each pos
        self._rng = RandomState(seed)
        self._percentile = percentile
        self._t = 0
    
    def _compute_prob(self, arm_scores) -> List[float]:
        n_arms = len(arm_scores)
        max_score = max(arm_scores)

        exploration_threshold = np.percentile(self._best_arm_history[0], self._percentile) \
            if self._t >= self._window_size else self._initial_exploration_threshold

        arm_probs = np.zeros(len(arm_scores))
        argmax = int(np.argmax(arm_scores))

        if max_score >= exploration_threshold:
            arm_probs[argmax] = 1.0
        else:
            arm_probs = np.ones(n_arms) / n_arms

        return arm_probs.tolist()

    def _select_idx(self, arm_indices: List[int], arm_contexts: Tuple[np.ndarray, ...],
                    arm_scores: List[float], pos: int) -> Union[int, Tuple[int, float]]:

        if pos not in self._best_arm_history:
            self._best_arm_history[pos] = collections.deque([])

        if pos == 0:
            self._t += 1

        n_arms     = len(arm_indices)
        arm_probas = np.ones(n_arms) / n_arms

        max_score  = max(arm_scores)

        exploration_threshold = np.percentile(self._best_arm_history[pos], self._percentile) \
            if len(self._best_arm_history[pos]) >= self._window_size else self._initial_exploration_threshold

        if max_score >= exploration_threshold:
            action = int(np.argmax(arm_scores))
        else:
            action = self._rng.choice(len(arm_indices), p=arm_probas)
        
        if len(self._best_arm_history[pos]) >= self._window_size:
            #update history
            self._best_arm_history[pos].append(max_score)
            self._best_arm_history[pos].popleft()

            #We must adapt the percentile only in the beginning of each evaluation:
            if pos == 0:
                self._percentile *= self._percentile_decay
        else:
            self._best_arm_history[pos].append(max_score)

        return action

class _LinBanditPolicy(BanditPolicy, metaclass=abc.ABCMeta):

    def __init__(self, reward_model: nn.Module, arm_index: int = 1, scaler=False, seed: int = 42) -> None:
        super().__init__(reward_model)
        self._arm_index = arm_index
        self._Ainv_per_arm: Dict[int, np.ndarray] = {}
        if reward_model is None:
            self._b_per_arm: Dict[int, np.ndarray] = {}
        #self._scaler = StandardScaler()

    def _sherman_morrison_update(self, Ainv: np.ndarray, x: np.ndarray) -> None:
        ## x should have shape (n, 1)
        Ainv -= np.linalg.multi_dot([Ainv, x, x.T, Ainv]) / (1.0 + np.linalg.multi_dot([x.T, Ainv, x]))

    def _flatten_input_and_extract_arms(self, input_: Tuple[np.ndarray, ...]) -> Tuple[np.ndarray, np.ndarray]:
        flattened_input = np.concatenate([el.reshape(-1, 1) if len(el.shape) == 1 else el for el in input_], axis=1)
        return np.delete(flattened_input, self._arm_index, axis=1), flattened_input[:, self._arm_index]

    def fit(self, dataset: Dataset, batch_size: int = 500) -> None:
        self._Ainv_per_arm.clear()
        if hasattr(self, "_b_per_arm"):
            self._b_per_arm.clear()

        n = len(dataset)

        for indices in tqdm(chunks(range(n), batch_size), total=math.ceil(n / batch_size)):
            input_: Tuple[np.ndarray, ...] = dataset[indices][0]
            output_: Tuple[np.ndarray, ...] = dataset[indices][1]

            X, arms = self._flatten_input_and_extract_arms(input_)
            output  = output_[0] if isinstance(output_, tuple) else output_

            for x, arm, y in zip(X, arms, output):
                if arm not in self._Ainv_per_arm:
                    self._Ainv_per_arm[arm] = np.eye(x.shape[0])
                if hasattr(self, "_b_per_arm"):
                    if arm not in self._b_per_arm:
                        self._b_per_arm[arm] = np.zeros((x.shape[0], 1))

                x = x.reshape((-1, 1))
                self._sherman_morrison_update(self._Ainv_per_arm[arm], x)
                if hasattr(self, "_b_per_arm"):
                    self._b_per_arm[arm] += x * y


    @abc.abstractmethod
    def _calculate_score(self, original_score: Optional[float], x: np.ndarray, arm: int) -> float:
        pass

    def _compute_prob(self, arm_scores) -> List[float]:
        #In this case, we expected arm_scores to be arms_scores_with_cb
        n_arms             = len(arm_scores)
        arms_probs         = np.zeros(n_arms)
        argmax             = int(np.argmax(arm_scores))
        arms_probs[argmax] = 1.0
        return arms_probs.tolist()

    def _select_idx(self, arm_indices: List[int], arm_contexts: Tuple[np.ndarray, ...],
                    arm_scores: Optional[List[float]], pos: int) -> Union[int, Tuple[int, float]]:

        X, arms    = self._flatten_input_and_extract_arms(arm_contexts)

        if arm_scores:
            arm_scores = [self._calculate_score(arm_score, x, arm)
                      for x, arm, arm_score in zip(X, arms, arm_scores)]
        else:
            arm_scores = [self._calculate_score(None, x, arm)
                          for x, arm in zip(X, arms)]

        action = int(np.argmax(arm_scores))

        return action

    def rank(self, arm_indices: List[int], arm_contexts: Tuple[np.ndarray, ...] = None,
             arm_scores: List[float] = None, with_probs: bool = False,
             limit: int = None) -> Union[List[int], Tuple[List[int], List[float]]]:
        assert arm_contexts is not None or arm_scores is not None
        if not arm_scores:
            arm_scores = self.calculate_scores(arm_contexts)
        assert len(arm_indices) == len(arm_scores)

        X, arms = self._flatten_input_and_extract_arms(arm_contexts)
        arm_scores = [self._calculate_score(arm_score, x, arm)
                              for x, arm, arm_score in zip(X, arms, arm_scores)]

        ranked_arms = [arm_id for _, arm_id in sorted(zip(arm_scores, arm_indices), reverse=True)]
        if limit is not None:
            ranked_arms = ranked_arms[:limit]

        if with_probs:
            return ranked_arms, self._compute_prob(arm_scores)
        else:
            return ranked_arms

class CustomRewardModelLinUCB(_LinBanditPolicy):
    def __init__(self, reward_model: nn.Module, alpha: float = 1e-5, arm_index: int = 1, seed: int = 42) -> None:
        super().__init__(reward_model, arm_index)
        self._alpha = alpha

    def _calculate_score(self, original_score: float, x: np.ndarray, arm: int) -> float:
        Ainv = self._Ainv_per_arm.get(arm)
        if Ainv is None:
            Ainv = np.eye(x.shape[0])
        confidence_bound = self._alpha * np.sqrt(np.linalg.multi_dot([x.T, Ainv, x]))
        
        return original_score + confidence_bound

class LinUCB(CustomRewardModelLinUCB):
    def __init__(self, reward_model: nn.Module, alpha: float = 1e-5, arm_index: int = 1, seed: int = 42) -> None:
        super().__init__(None, arm_index)
        self._alpha = alpha

    def calculate_scores(self, arm_contexts: Tuple[np.ndarray, ...]) -> List[float]:
        X, arms = self._flatten_input_and_extract_arms(arm_contexts)
        scores: List[float] = []

        for x, arm in zip(X, arms):
            Ainv = self._Ainv_per_arm.get(arm)
            b = self._b_per_arm.get(arm)
            if Ainv is None:
                Ainv = np.eye(x.shape[0])
            if b is None:
                b = np.zeros((x.shape[0], 1))
            scores.append(Ainv.dot(b).T.dot(x)[0])

        return scores

class LinThompsonSampling(_LinBanditPolicy):
    def __init__(self, reward_model: nn.Module, v_sq: float = 1.0, arm_index: int = 1) -> None:
        """
        :param v_sq: Parameter by which to multiply the covariance matrix (more means higher variance).
        """
        super().__init__(None, arm_index)
        self._v_sq = v_sq

    def _calculate_score(self, original_score: float, x: np.ndarray, arm: int) -> float:
        Ainv = self._Ainv_per_arm.get(arm)
        b = self._b_per_arm.get(arm)
        if Ainv is None:
            Ainv = np.eye(x.shape[0])
        if b is None:
            b = np.zeros((x.shape[0], 1))

        mu = (Ainv.dot(b)).reshape(-1)
        mu = np.random.multivariate_normal(mu, self._v_sq * Ainv)
        return x.dot(mu)

<<<<<<< HEAD
from recommendation.utils import lecun_normal_init
from typing import Tuple, Callable, Union, Type, List

class MDNPolicy(BanditPolicy, metaclass=abc.ABCMeta):

    def __init__(self, reward_model: nn.Module, input_dim: int, seed: int = 42) -> None:
        super().__init__(None)
        self._input_dim  = input_dim
        self._model_beta = self._create_model_beta()
        
        #self._scaler = StandardScaler()

    def _create_model_beta(self):

        class MLP(nn.Module):
            def __init__(self, input_dim: int, hidden_layers = [12]):
                super(MLP, self).__init__()
                #weight_init: Callable = lecun_normal_init

                self.hidden_layers = nn.ModuleList([
                    nn.Linear(
                        input_dim if i == 0 else hidden_layers[i - 1],
                        layer_size
                    ) for i, layer_size in enumerate(hidden_layers)
                    ]
                )
                self.activation   = nn.SELU()
                
                self.mu     = nn.Linear(hidden_layers[-1], 1)
                self.sigma  = nn.Linear(hidden_layers[-1], 1)
            
                #self.weight_init = weight_init
                #self.apply(self.init_weights)
            
            # def init_weights(self, module: nn.Module):
            #     if type(module) == nn.Linear:
            #         self.weight_init(module.weight)
            #         module.bias.data.fill_(0.1)

            def forward(self, x: torch.Tensor):
                e = 1.+1e-5

                for layer in self.hidden_layers:
                    x = self.activation(layer(x))
                
                #print(self.mu.weight)
                #return self.mu(x), F.elu(self.sigma(x))+1
                return F.elu(self.mu(x))+e, F.elu(self.sigma(x))+e

        return MLP(input_dim=self._input_dim)      
    
    # def _mdn_cost(self, mu, sigma, y):
    #     dist = torch.distributions.Beta(mu, sigma)
    #     return torch.mean(-dist.log_prob(y))        

    def _mdn_cost(self, mu, sigma, y):
        
        dist = torch.distributions.Beta(mu, sigma)
        loss = torch.mean(-dist.log_prob(y))     
        #print("_mdn_cost",mu, sigma, loss)
        return loss   

        
    def fit(self, dataset: Dataset, batch_size: int = 100) -> None:
        self._model_beta = self._create_model_beta()
        epochs         = 200
        criterion      = self._mdn_cost
        learning_rate  = 0.001
        optimizer      = torch.optim.Adam(self._model_beta.parameters(), lr=learning_rate)

        n = len(dataset)
        mean_loss = []
        for e in range(epochs):
            for indices in tqdm(chunks(range(n), batch_size), total=math.ceil(n / batch_size)):
                input_: Tuple[np.ndarray, ...]  = dataset[indices][0]
                output_: Tuple[np.ndarray, ...] = dataset[indices][1][0]

                X      = torch.Tensor([list(flatten(x)) for x in zip(*input_)])
                y      = torch.Tensor(output_).reshape(-1, 1) 

                # model train mode
                self._model_beta.train()

                # Predictions
                mu_pred, sigma_pred = self._model_beta(X)
                
                #print("output", X[:2], mu_pred[:2], sigma_pred[:2])
                
                # Computes loss
                loss   = criterion(mu_pred, sigma_pred, y)
                
                # Computes Gradients
                loss.backward()

                # Update parameters
                optimizer.step()
                optimizer.zero_grad()

                # loss
                #print("loss.item()", loss.item())
                mean_loss.append(loss.item())
                
            print(e, np.mean(mean_loss))
        
    def _calculate_scores(self, arm_contexts) -> float:
        X      = torch.Tensor([list(flatten(x)) for x in zip(*arm_contexts)])

        mu_pred, sigma_pred = self._model_beta(X)
        
        return [
            torch.distributions.Beta(mu, sigma).sample() for mu, sigma in zip(mu_pred, sigma_pred)
        ]

    def _compute_prob(self, arm_scores):
        #In this case, we expected arm_scores to be arms_scores_with_cb
        n_arms = len(arm_scores)
        arms_probs = np.zeros(n_arms)
        argmax = int(np.argmax(arm_scores))
        arms_probs[argmax] = 1.0
        return arms_probs

    def _select_idx(self, arm_indices: List[int], arm_contexts: Tuple[np.ndarray, ...],
                    arm_scores: List[float], pos: int) -> Union[int, Tuple[int, float]]:

        action = int(np.argmax(arm_scores))

        return action

    def rank(self, arm_indices: List[int], arm_contexts: Tuple[np.ndarray, ...] = None,
             arm_scores: List[float] = None, with_probs: bool = False,
             limit: int = None) -> Union[List[int], Tuple[List[int], List[float]]]:
        assert arm_contexts is not None or arm_scores is not None
        arm_scores = self._calculate_scores(arm_contexts)
        assert len(arm_indices) == len(arm_scores)

        ranked_arms = [arm_id for _, arm_id in sorted(zip(arm_scores, arm_indices), reverse=True)]
        if limit is not None:
            ranked_arms = ranked_arms[:limit]

        if with_probs:
            return ranked_arms, self._compute_prob(arm_scores)
        else:
            return ranked_arms

class _LinBanditPolicy(BanditPolicy, metaclass=abc.ABCMeta):

    def __init__(self, reward_model: nn.Module, arm_index: int = 1, scaler=False, seed: int = 42) -> None:
        super().__init__(reward_model)
        self._arm_index = arm_index
        self._Ainv_per_arm: Dict[int, np.ndarray] = {}
        #self._scaler = StandardScaler()

    def _sherman_morrison_update(self, Ainv: np.ndarray, x: np.ndarray) -> None:
        ## x should have shape (n, 1)
        Ainv -= np.linalg.multi_dot([Ainv, x, x.T, Ainv]) / (1.0 + np.linalg.multi_dot([x.T, Ainv, x]))

    def _flatten_input_and_extract_arms(self, input_: Tuple[np.ndarray, ...]) -> Tuple[np.ndarray, np.ndarray]:
        flattened_input = np.concatenate([el.reshape(-1, 1) if len(el.shape) == 1 else el for el in input_], axis=1)
        return np.delete(flattened_input, self._arm_index, axis=1), flattened_input[:, self._arm_index]

    def fit(self, dataset: Dataset, batch_size: int = 500) -> None:
        n = len(dataset)

        for indices in tqdm(chunks(range(n), batch_size), total=math.ceil(n / batch_size)):
            input_: Tuple[np.ndarray, ...] = dataset[indices][0]
            output_: Tuple[np.ndarray, ...] = dataset[indices][1]

            X, arms = self._flatten_input_and_extract_arms(input_)
            for x, arm in zip(X, arms):
                if arm not in self._Ainv_per_arm:
                    self._Ainv_per_arm[arm] = np.eye(x.shape[0])

                x = x.reshape((-1, 1))
                self._sherman_morrison_update(self._Ainv_per_arm[arm], x)

    @abc.abstractmethod
    def _calculate_score(self, original_score: float, x: np.ndarray, arm: int) -> float:
        pass

    def _compute_prob(self, arm_scores):
        #In this case, we expected arm_scores to be arms_scores_with_cb
        n_arms = len(arm_scores)
        arms_probs = np.zeros(n_arms)
        argmax = int(np.argmax(arm_scores))
        arms_probs[argmax] = 1.0
        return arms_probs

    def _select_idx(self, arm_indices: List[int], arm_contexts: Tuple[np.ndarray, ...],
                    arm_scores: List[float], pos: int) -> Union[int, Tuple[int, float]]:

        X, arms    = self._flatten_input_and_extract_arms(arm_contexts)
        
        arm_scores = [self._calculate_score(arm_score, x, arm)
                              for x, arm, arm_score in zip(X, arms, arm_scores)]

        action = int(np.argmax(arm_scores))

        return action

    def rank(self, arm_indices: List[int], arm_contexts: Tuple[np.ndarray, ...] = None,
             arm_scores: List[float] = None, with_probs: bool = False,
             limit: int = None) -> Union[List[int], Tuple[List[int], List[float]]]:
        assert arm_contexts is not None or arm_scores is not None
        if not arm_scores:
            arm_scores = self._calculate_scores(arm_contexts)
        assert len(arm_indices) == len(arm_scores)

        X, arms = self._flatten_input_and_extract_arms(arm_contexts)
        arm_scores = [self._calculate_score(arm_score, x, arm)
                              for x, arm, arm_score in zip(X, arms, arm_scores)]

        ranked_arms = [arm_id for _, arm_id in sorted(zip(arm_scores, arm_indices), reverse=True)]
        if limit is not None:
            ranked_arms = ranked_arms[:limit]

        if with_probs:
            return ranked_arms, self._compute_prob(arm_scores)
        else:
            return ranked_arms

=======
    def calculate_scores(self, arm_contexts: Tuple[np.ndarray, ...]) -> List[float]:
        X, arms = self._flatten_input_and_extract_arms(arm_contexts)
        scores: List[float] = []

        for x, arm in zip(X, arms):
            score = self._calculate_score(None, x, arm)
            scores.append(score)

        return scores        
>>>>>>> e52ad42c

class SoftmaxExplorer(BanditPolicy):
    def __init__(self, reward_model: nn.Module, logit_multiplier: float = 1.0, reverse_sigmoid: bool = True, seed: int = 42) -> None:
        super().__init__(reward_model)
        self._logit_multiplier = logit_multiplier
        self._rng = RandomState(seed)
        self._reverse_sigmoid = reverse_sigmoid

    def _softmax(self, x: np.ndarray) -> np.ndarray:
        return np.exp(x) / np.sum(np.exp(x), axis=0)

    def _compute_prob(self, arm_scores) -> List[float]:
        n_arms = len(arm_scores)
        arm_scores = np.array(arm_scores)

        if self._reverse_sigmoid:
            arm_scores = np.log(arm_scores + 1e-8/((1 - arm_scores) + 1e-8))

        arms_probs = self._softmax(self._logit_multiplier * arm_scores)
        return arms_probs.tolist()


    def _select_idx(self, arm_indices: List[int], arm_contexts: Tuple[np.ndarray, ...],
                    arm_scores: List[float], pos: int) -> Union[int, Tuple[int, float]]:

        n_arms = len(arm_indices)
        arm_probs = self._compute_prob(arm_scores)

        return self._rng.choice(a=len(arm_scores), p=arm_probs)


BANDIT_POLICIES: Dict[str, Type[BanditPolicy]] = dict(
    epsilon_greedy=EpsilonGreedy, lin_ucb=LinUCB, custom_lin_ucb=CustomRewardModelLinUCB,
    lin_ts=LinThompsonSampling, random=RandomPolicy, percentile_adaptive=PercentileAdaptiveGreedy,
    adaptive=AdaptiveGreedy, model=ModelPolicy, softmax_explorer = SoftmaxExplorer,
    explore_then_exploit=ExploreThenExploit, fixed=FixedPolicy, mdn_explorer=MDNPolicy, none=None)<|MERGE_RESOLUTION|>--- conflicted
+++ resolved
@@ -522,7 +522,16 @@
         mu = np.random.multivariate_normal(mu, self._v_sq * Ainv)
         return x.dot(mu)
 
-<<<<<<< HEAD
+    def calculate_scores(self, arm_contexts: Tuple[np.ndarray, ...]) -> List[float]:
+        X, arms = self._flatten_input_and_extract_arms(arm_contexts)
+        scores: List[float] = []
+
+        for x, arm in zip(X, arms):
+            score = self._calculate_score(None, x, arm)
+            scores.append(score)
+
+        return scores        
+
 from recommendation.utils import lecun_normal_init
 from typing import Tuple, Callable, Union, Type, List
 
@@ -666,95 +675,7 @@
             return ranked_arms, self._compute_prob(arm_scores)
         else:
             return ranked_arms
-
-class _LinBanditPolicy(BanditPolicy, metaclass=abc.ABCMeta):
-
-    def __init__(self, reward_model: nn.Module, arm_index: int = 1, scaler=False, seed: int = 42) -> None:
-        super().__init__(reward_model)
-        self._arm_index = arm_index
-        self._Ainv_per_arm: Dict[int, np.ndarray] = {}
-        #self._scaler = StandardScaler()
-
-    def _sherman_morrison_update(self, Ainv: np.ndarray, x: np.ndarray) -> None:
-        ## x should have shape (n, 1)
-        Ainv -= np.linalg.multi_dot([Ainv, x, x.T, Ainv]) / (1.0 + np.linalg.multi_dot([x.T, Ainv, x]))
-
-    def _flatten_input_and_extract_arms(self, input_: Tuple[np.ndarray, ...]) -> Tuple[np.ndarray, np.ndarray]:
-        flattened_input = np.concatenate([el.reshape(-1, 1) if len(el.shape) == 1 else el for el in input_], axis=1)
-        return np.delete(flattened_input, self._arm_index, axis=1), flattened_input[:, self._arm_index]
-
-    def fit(self, dataset: Dataset, batch_size: int = 500) -> None:
-        n = len(dataset)
-
-        for indices in tqdm(chunks(range(n), batch_size), total=math.ceil(n / batch_size)):
-            input_: Tuple[np.ndarray, ...] = dataset[indices][0]
-            output_: Tuple[np.ndarray, ...] = dataset[indices][1]
-
-            X, arms = self._flatten_input_and_extract_arms(input_)
-            for x, arm in zip(X, arms):
-                if arm not in self._Ainv_per_arm:
-                    self._Ainv_per_arm[arm] = np.eye(x.shape[0])
-
-                x = x.reshape((-1, 1))
-                self._sherman_morrison_update(self._Ainv_per_arm[arm], x)
-
-    @abc.abstractmethod
-    def _calculate_score(self, original_score: float, x: np.ndarray, arm: int) -> float:
-        pass
-
-    def _compute_prob(self, arm_scores):
-        #In this case, we expected arm_scores to be arms_scores_with_cb
-        n_arms = len(arm_scores)
-        arms_probs = np.zeros(n_arms)
-        argmax = int(np.argmax(arm_scores))
-        arms_probs[argmax] = 1.0
-        return arms_probs
-
-    def _select_idx(self, arm_indices: List[int], arm_contexts: Tuple[np.ndarray, ...],
-                    arm_scores: List[float], pos: int) -> Union[int, Tuple[int, float]]:
-
-        X, arms    = self._flatten_input_and_extract_arms(arm_contexts)
-        
-        arm_scores = [self._calculate_score(arm_score, x, arm)
-                              for x, arm, arm_score in zip(X, arms, arm_scores)]
-
-        action = int(np.argmax(arm_scores))
-
-        return action
-
-    def rank(self, arm_indices: List[int], arm_contexts: Tuple[np.ndarray, ...] = None,
-             arm_scores: List[float] = None, with_probs: bool = False,
-             limit: int = None) -> Union[List[int], Tuple[List[int], List[float]]]:
-        assert arm_contexts is not None or arm_scores is not None
-        if not arm_scores:
-            arm_scores = self._calculate_scores(arm_contexts)
-        assert len(arm_indices) == len(arm_scores)
-
-        X, arms = self._flatten_input_and_extract_arms(arm_contexts)
-        arm_scores = [self._calculate_score(arm_score, x, arm)
-                              for x, arm, arm_score in zip(X, arms, arm_scores)]
-
-        ranked_arms = [arm_id for _, arm_id in sorted(zip(arm_scores, arm_indices), reverse=True)]
-        if limit is not None:
-            ranked_arms = ranked_arms[:limit]
-
-        if with_probs:
-            return ranked_arms, self._compute_prob(arm_scores)
-        else:
-            return ranked_arms
-
-=======
-    def calculate_scores(self, arm_contexts: Tuple[np.ndarray, ...]) -> List[float]:
-        X, arms = self._flatten_input_and_extract_arms(arm_contexts)
-        scores: List[float] = []
-
-        for x, arm in zip(X, arms):
-            score = self._calculate_score(None, x, arm)
-            scores.append(score)
-
-        return scores        
->>>>>>> e52ad42c
-
+            
 class SoftmaxExplorer(BanditPolicy):
     def __init__(self, reward_model: nn.Module, logit_multiplier: float = 1.0, reverse_sigmoid: bool = True, seed: int = 42) -> None:
         super().__init__(reward_model)
