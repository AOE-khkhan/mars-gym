--- conflicted
+++ resolved
@@ -113,28 +113,11 @@
             if auxiliar_output_column.name not in ob_df.columns:
                 ob_df[auxiliar_output_column.name] = 0
 
-<<<<<<< HEAD
         dataset = self.project_config.dataset_class(ob_df, self.metadata_data_frame,
                                                     self.embeddings_for_metadata_columns, self.project_config)
 
         return dataset
 
-=======
-        dataset = self.project_config.dataset_class(ob_df, self.metadata_data_frame, self.project_config, eval_array_columns=True)
-
-        return dataset
-
-    def _create_arm_contexts(self, batch_dataset: Dataset,
-                             batch_of_arm_indices: List[List[int]]) -> List[Tuple[np.ndarray, ...]]:
-        i = 0
-        batch_contexts = []
-        for arm_indices in batch_of_arm_indices:
-            batch_contexts.append(batch_dataset[i:i + len(arm_indices)][0])
-            i += len(arm_indices)
-
-        return batch_contexts
-
->>>>>>> 9e3c6c27
     @property
     def known_observations_data_frame(self) -> pd.DataFrame:
         if not hasattr(self, "_known_observations_data_frame"):
@@ -278,25 +261,12 @@
     @property
     def env_data_frame(self) -> pd.DataFrame:
         if not hasattr(self, "_env_data_frame"):
-<<<<<<< HEAD
             env_columns = self.obs_columns + [self.project_config.item_column.name]
             if self.project_config.available_arms_column_name:
                 env_columns += [self.project_config.available_arms_column_name]
 
             self._env_data_frame = self.interactions_data_frame.loc[
                 self.interactions_data_frame[self.project_config.output_column.name] == 1, env_columns]
-=======
-            env_dataset = self.interactions_data_frame.loc[
-                            self.interactions_data_frame[self.project_config.output_column.name] == 1, 
-                            self.obs_columns + [self.project_config.item_column.name]]
-
-            literal_eval_array_columns(env_dataset, [self.project_config.available_space_column])
-            self._env_data_frame = env_dataset
-            columns = [self.project_config.user_column, self.project_config.item_column] + [
-            input_column for input_column in self.project_config.other_input_columns] + [self.project_config.output_column]
-
-            #literal_eval_array_columns(self._env_data_frame, columns)
->>>>>>> 9e3c6c27
         return self._env_data_frame
 
     @property
