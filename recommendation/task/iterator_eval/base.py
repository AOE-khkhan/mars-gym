import abc
import importlib
import os
import luigi
import json
import pandas as pd
from typing import Dict, Tuple, List, Any, Type, Union
from torch.utils.data.dataset import Dataset
from pyspark import SparkContext
from pyspark.sql import SparkSession

from recommendation.task.ifood import EvaluateIfoodModel
from recommendation.task.model.base import BaseTorchModelTraining, load_torch_model_training_from_task_id
from recommendation.task.evaluation import BaseEvaluationTask
<<<<<<< HEAD
from recommendation.model.bandit import BanditPolicy, EpsilonGreedy, LinUCB, RandomPolicy, ModelPolicy
from recommendation.task.data_preparation.ifood import GlobalConfig, SplitSessionDataset, CheckDataset, PrepareIfoodSessionsDataFrames, GenerateIndicesForAccountsAndMerchantsOfSessionTrainDataset
=======
from recommendation.model.bandit import BanditPolicy, EpsilonGreedy, LinUCB, RandomPolicy, ModelPolicy, PercentileAdaptiveGreedy, AdaptiveGreedy
from recommendation.task.data_preparation.ifood import SplitSessionDataset, CheckDataset, PrepareIfoodSessionsDataFrames
>>>>>>> 55f359aa
from recommendation.utils import chunks, parallel_literal_eval
from tqdm import tqdm
import math
import shutil  
from recommendation.files import get_params_path, get_weights_path, get_params, get_history_path, \
    get_tensorboard_logdir, get_task_dir

from recommendation.torch import NoAutoCollationDataLoader
from recommendation.task.data_preparation.base import BasePySparkTask, BasePrepareDataFrames, BaseDownloadDataset
from luigi.contrib.external_program import ExternalProgramTask, ExternalPythonProgramTask
from luigi.contrib.external_program import ExternalProgramRunError
from recommendation.task.data_preparation.base import BasePySparkTask
from pyspark import SparkContext
from pyspark.sql import SparkSession
from pyspark.sql.functions import when, lit
from pyspark.sql.types import IntegerType

import pyspark.sql.functions as F
from tzlocal import get_localzone
LOCAL_TZ: str = str(get_localzone())
BASE_DIR: str = os.path.join("output", "ifood")

_BANDIT_POLICIES: Dict[str, Type[BanditPolicy]] = dict(epsilon_greedy=EpsilonGreedy, lin_ucb=LinUCB, random=RandomPolicy, \
    percentile_adaptive=PercentileAdaptiveGreedy, adaptive=AdaptiveGreedy, model=ModelPolicy, none=None)


# PYTHONPATH="." luigi \
# --module recommendation.task.iterator_eval.base IterationEvaluationTask \
# --local-scheduler \
# --model-task-id=ContextualBanditsTraining_selu____512_b3940c3ec7 \
# --model-module=recommendation.task.model.contextual_bandits \
# --model-cls=ContextualBanditsTraining \
# --model-module-eval=recommendation.task.ifood   \
# --model-cls-eval=EvaluateIfoodFullContentModel 
class IterationEvaluationTask(luigi.Task): #WrapperTask
    model_module: str = luigi.Parameter(default="recommendation.task.model.contextual_bandits")
    model_cls: str = luigi.Parameter(default="ContextualBanditsTraining")
    model_module_eval: str = luigi.Parameter(default="recommendation.task.ifood")    
    model_cls_eval: str = luigi.Parameter(default="EvaluateIfoodFullContentModel")
    model_task_id: str = luigi.Parameter()
    bandit_policy: str = luigi.ChoiceParameter(choices=_BANDIT_POLICIES.keys(), default="none")
    bandit_policy_params: Dict[str, Any] = luigi.DictParameter(default={})
    
    batch_size: int = luigi.IntParameter(default = 450000)
    minimum_interactions: int = luigi.FloatParameter(default=5)

    def requires(self):
        return SplitSessionDataset(test_size=0, sample_size=-1, minimum_interactions=0)

    def output(self):
        return  luigi.LocalTarget(os.path.join("output", "evaluation", self.__class__.__name__, 
                                    "results", self.task_name, "history.csv")), \
                luigi.LocalTarget(os.path.join("output", "evaluation", self.__class__.__name__, 
                                    "results", self.task_name, "params.json"))                                        

    @property
    def task_name(self):
        return self.model_task_id + "_" + self.task_id.split("_")[-1]

    def model_training(self, params) -> BaseTorchModelTraining:
        module   = importlib.import_module(self.model_module)
        class_   = getattr(module, self.model_cls)
        task_dir = get_task_dir(class_, self.model_task_id)

        train_params = get_params(task_dir)
        train_params = {**train_params, **params}

        self._model_training = class_(**train_params)

        return self._model_training

    def model_evaluate(self, task_id) -> EvaluateIfoodModel:
        module = importlib.import_module(self.model_module_eval)
        class_ = getattr(module, self.model_cls_eval)

        self._model_evaluate = class_(**{'model_module': self.model_module, 
                                        'model_cls': self.model_cls,
                                        'model_task_id': task_id,
                                        'bandit_policy': self.bandit_policy,
                                        'bandit_policy_params': self.bandit_policy_params})

        return self._model_evaluate     

    def save_logs(self, log):
        # params.json
        with open(self.output()[1].path, "w") as params_file:
            json.dump(self.param_kwargs, params_file, default=lambda o: dict(o), indent=4)

        # Save logs
        df = pd.DataFrame(log)
        print(df.head())
        df.to_csv(self.output()[0].path)
        

    def run(self):
        os.makedirs(os.path.split(self.output()[0].path)[0], exist_ok=True)

        logs         = []
        full_df      = pd.read_parquet(self.input()[0].path).sort_values("click_timestamp")

        # each batch
        # i=n, sample-size = batch * (n + 1), session-test-size = sample-size / ( n + 1)
        for i in range(math.ceil(len(full_df)/self.batch_size)):
            if i == 0:
                continue

            sample_size  = self.batch_size * (i + 1)
            test_size    = 1 / (i + 1)
            

            task_train   = self.model_training({'sample_size': sample_size, 
                                                'session_test_size': test_size, 
                                                'minimum_interactions': self.minimum_interactions})

            task_eval    = self.model_evaluate(task_id = task_train.task_id)

            task_merge   = MergeSessionDatasetTask(test_size=test_size, 
                                                    sample_size=sample_size,
                                                    minimum_interactions=self.minimum_interactions,
                                                    evaluation_path=task_eval.output_path)

            yield GlobalConfig(path_info_session="sdsdsd")
            #'CheckDataset_path_info_session': 'dddddddddddd'
            # Train Model
            yield task_train

            # Evalution Model
            yield task_eval

<<<<<<< HEAD
            # Merge Dataset
            yield task_merge

            logs.append({'i': i,
                    'train_path':   task_train.output().path, 
                    'eval_path':    task_eval.output_path, 
                    'sample_size':  sample_size,
                    'test_size':    test_size})
=======
            #bandit = task_eval.load_bandit()

            log.append({'i': i,
                        'train_path':   task_train.output().path, 
                        'eval_path':    task_eval.output_path, 
                        'sample_size':  sample_size,
                        'test_size':    test_size})
>>>>>>> 55f359aa

        # Save logs
        self.save_logs(logs)    

# PYTHONPATH="." luigi \
# --module recommendation.task.iterator_eval.base IterationEvaluationWithoutModelTask \
# --local-scheduler \
# --model-module-eval=recommendation.task.ifood   \
# --model-cls-eval=EvaluateMostPopularPerUserIfoodModel 
class IterationEvaluationWithoutModelTask(IterationEvaluationTask): #WrapperTask
    model_task_id: str = luigi.Parameter(default='none')

    @property
    def task_name(self):
        return self.model_cls_eval + "_" + self.task_id.split("_")[-1]

    def model_evaluate(self, sample_size, test_size) -> BaseEvaluationTask:
        module = importlib.import_module(self.model_module_eval)
        class_ = getattr(module, self.model_cls_eval)

        self._model_evaluate = class_(**{'model_module': self.model_module, 
                                        'model_cls': self.model_cls,
                                        'sample_size': sample_size,
                                        'test_size': test_size,
                                        'bandit_policy': self.bandit_policy,
                                        'bandit_policy_params': self.bandit_policy_params})

        return self._model_evaluate     

    def run(self):
        os.makedirs(os.path.split(self.output()[0].path)[0], exist_ok=True)

        logs         = []
        full_df      = pd.read_parquet(self.input()[0].path).sort_values("click_timestamp")

        # each batch
        # i=n, sample-size = batch * (n + 1), session-test-size = sample-size / ( n + 1)
        for i in range(math.ceil(len(full_df)/self.batch_size)):
            if i == 0:
                continue

            sample_size  = self.batch_size * (i + 1)
            test_size    = 1 / (i + 1)
            
            task_eval    = self.model_evaluate(sample_size = sample_size, test_size = test_size)

            yield task_eval

            #l = self.run_batch(i, sample_size, test_size)
            logs.append({'i': i,
                    'train_path':   "", 
                    'eval_path':    task_eval.output_path, 
                    'sample_size':  sample_size,
                    'test_size':    test_size})
        # Save logs
        self.save_logs(logs)  

# PYTHONPATH="." luigi \
# --module recommendation.task.iterator_eval.base MergeSessionDatasetTask \
# --local-scheduler \
# --evaluation-path='output/evaluation/EvaluateAutoEncoderIfoodModel/results/VariationalAutoEncoderTraining_selu____500_fc62ac744a_6534ac1232'  
class MergeSessionDatasetTask(BasePySparkTask):
    test_size: float = luigi.FloatParameter()
    sample_size: int = luigi.IntParameter()
    minimum_interactions: int = luigi.FloatParameter()
    evaluation_path: str = luigi.Parameter()

    def requires(self):
        return CheckDataset(), \
                GenerateIndicesForAccountsAndMerchantsOfSessionTrainDataset(
                    sample_size=self.sample_size,
                    minimum_interactions=self.minimum_interactions,
                    test_size=self.test_size
                )

    def output(self):
        return luigi.LocalTarget(self.output_path)

    @property
    def output_path(self):
        return os.path.join(BASE_DIR, 'ufg_dataset_all', "info_session_merged", self.task_id)

    def main(self, sc: SparkContext, *args):
        #os.makedirs(self.output_path, exist_ok=True)
        spark = SparkSession(sc)

        # Load info_session
        df_info_session = spark.read.parquet(self.input()[0][6].path)

        # Load merchant indices
        df_mearchant = spark.read.csv(self.input()[1][1].path,header=True, inferSchema=True)
        df_mearchant = df_mearchant.select('merchant_idx', 'merchant_id')

        # Load evaluation dataset
        #'../output/evaluation/EvaluateAutoEncoderIfoodModel/results/VariationalAutoEncoderTraining_selu____500_fc62ac744a_6534ac1232/orders_with_metrics.csv'
        df_eval = spark.read.csv(os.path.join(self.evaluation_path, 'orders_with_metrics.csv'), header=True, inferSchema=True).sort('click_timestamp')
        df_eval = df_eval.withColumn("click_timestamp", F.from_utc_timestamp(df_eval.click_timestamp, LOCAL_TZ))
        df_eval = df_eval.join(df_mearchant, df_eval.rhat_merchant_idx == df_mearchant.merchant_idx)
        df_eval = df_eval.withColumnRenamed("merchant_id", "rhat_merchant_id")
        df_eval = df_eval.withColumn("buy", lit(1))

        # Join order interactions
        df = df_info_session.join(
            df_eval.select('session_id', 'account_id', 'click_timestamp', 'rhat_merchant_id', 'buy'), 
            ['session_id', 'account_id', 'click_timestamp', 'buy'], how='left').cache()

        # Rewrite original interaction 
        df = df.withColumn('buy', when(df.rhat_merchant_id.isNull(), df.buy)\
                .otherwise((df.merchant_id == df.rhat_merchant_id).cast(IntegerType())))
        df = df.withColumn('merchant_id', when(df.rhat_merchant_id.isNull(), df.merchant_id)\
                .otherwise(df.rhat_merchant_id))

        df.select(df_info_session.columns).write.mode("overwrite").parquet(self.output().path)

<|MERGE_RESOLUTION|>--- conflicted
+++ resolved
@@ -12,13 +12,8 @@
 from recommendation.task.ifood import EvaluateIfoodModel
 from recommendation.task.model.base import BaseTorchModelTraining, load_torch_model_training_from_task_id
 from recommendation.task.evaluation import BaseEvaluationTask
-<<<<<<< HEAD
-from recommendation.model.bandit import BanditPolicy, EpsilonGreedy, LinUCB, RandomPolicy, ModelPolicy
-from recommendation.task.data_preparation.ifood import GlobalConfig, SplitSessionDataset, CheckDataset, PrepareIfoodSessionsDataFrames, GenerateIndicesForAccountsAndMerchantsOfSessionTrainDataset
-=======
 from recommendation.model.bandit import BanditPolicy, EpsilonGreedy, LinUCB, RandomPolicy, ModelPolicy, PercentileAdaptiveGreedy, AdaptiveGreedy
 from recommendation.task.data_preparation.ifood import SplitSessionDataset, CheckDataset, PrepareIfoodSessionsDataFrames
->>>>>>> 55f359aa
 from recommendation.utils import chunks, parallel_literal_eval
 from tqdm import tqdm
 import math
@@ -148,16 +143,6 @@
             # Evalution Model
             yield task_eval
 
-<<<<<<< HEAD
-            # Merge Dataset
-            yield task_merge
-
-            logs.append({'i': i,
-                    'train_path':   task_train.output().path, 
-                    'eval_path':    task_eval.output_path, 
-                    'sample_size':  sample_size,
-                    'test_size':    test_size})
-=======
             #bandit = task_eval.load_bandit()
 
             log.append({'i': i,
@@ -165,7 +150,6 @@
                         'eval_path':    task_eval.output_path, 
                         'sample_size':  sample_size,
                         'test_size':    test_size})
->>>>>>> 55f359aa
 
         # Save logs
         self.save_logs(logs)    
